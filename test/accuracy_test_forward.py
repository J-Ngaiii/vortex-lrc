

import argparse
import os
import csv
from typing import Dict, List, Optional, Tuple, Any, NamedTuple, Union
from pathlib import Path
import numpy as np
from Bio import Align
from Bio.Seq import Seq

import torch
import yaml

from vortex.model.generation import Generator
from vortex.model.model import StripedHyena
from vortex.model.sample import sample
from vortex.model.tokenizer import HFAutoTokenizer, CharLevelTokenizer
from vortex.model.utils import dotdict, print_rank_0, load_checkpoint

def test_dna_model(model, device='cuda:0'):
    """
    Test a DNA sequence model by comparing its predictions to the input sequence.
    We expect accuracy to be high for this highly conserved 16S ribosomal RNA gene.
    Scores of 25-30% suggest a broken model loading.
    
    Args:
        model_name (str): Name of the model to test
        device (str): Device to run the model on (default: 'cuda:0')
        
    Returns:
        tuple: (original sequence, predicted sequence, accuracy)
    """
    # Test sequence: E. coli BD1 16S ribosomal RNA gene, a conserved gene
    # seq = "AAATTGAAGAGTTTGATCATGGCTCAGATTGAACGCTGGCGGCAGGCCTAACACATGCAAGTCGAACGGTAACAGGAAGAAGCTTGCTCTTTGCTGACGAGTGGCGGACGGGTGAGTAATGTCTGGGAAACTGCCTGATGGAGGGGGATAACTACTGGAAACGGTAGCTAATACCGCATAACGTCGCAAGACCAAAGAGGGGGACCTTCGGGCCTCTTGCCATCGGATGTGCCCAGATGGGATTAGCTAGTAGGTGGGGTAACGGCTCACCTAGGCGACGATCCCTAGCTGGTCTGAGAGGATGACCAGCCACACTGGAACTGAGACACGGTCCAGACTCCTACGGGAGGCAGCAGTGGGGAATATTGCACAATGGGCGCAAGCCTGATGCAGCCATGCCGCGTGTATGAAGAAGGCCTTCGGGTTGTAAAGTACTTTCAGCGGGGAGGAAGGGAGTAAAGTTAATACCTTTGCTCATTGACGTTACCCGCAGAAGAAGCACCGGCTAACTCCGTGCCAGCAGCCGCGGTAATACGGAGGGTGCAAGCGTTAATCGGAATTACTGGGCGTAAAGCGCACGCAGGCGGTTTGTTAAGTCA"
    seq = 'A'*8192

    input_ids = torch.tensor(
        tokenizer.tokenize(seq),
        dtype=torch.int,
    ).to(device).unsqueeze(0)

    with torch.no_grad():
        output1, _ = model.forward(input_ids)
<<<<<<< HEAD
=======
    
    #save output1 for debugging
    # torch.save(output1, "40b_504k_logits_16srrnagene.pt")

>>>>>>> 5f9cfb7f
    logprobs = torch.log_softmax(output1[:, :-1, :], dim=-1)
    chars = torch.argmax(logprobs, dim=-1)

    target_ids = input_ids[:, 1:]
    pred_logits = output1[:, :-1, :]
    
    # Calculate cross entropy loss
    loss_fn = torch.nn.CrossEntropyLoss()
    loss = loss_fn(pred_logits.reshape(-1, pred_logits.size(-1)), target_ids.reshape(-1).long())
    
    # Convert predictions to sequence
    pred_tokens = [tokenizer.decode_token(s) for s in chars[0]]
    pred_seq = ''.join(pred_tokens)
    
    # Calculate accuracy
    accuracy = (target_ids[:,:] == chars[:,:]).sum().item()/(input_ids.size(1)*input_ids.size(0))
    
    # Print results
    print("\nResults:")
    print("-" * 80)
    print("Input Sequence:")
    print(seq)
    print("\nPredicted Sequence:")
    print(pred_seq)
    print("\n Loss: {:.3}".format(loss))
    print("\nAccuracy: {:.2%}".format(accuracy))
    print("-" * 80)

    if accuracy < 0.5:
        print("WARNING: Teacher-forced accuracy is below 50%. Model loading may be broken, fully trained models should have >90% accuracy.")
    
    return seq, pred_seq, accuracy, loss.item()


if __name__ == "__main__":
    '''
    Test checkpoint correctenss by doing a teacher forced forward pass on a conserved gene.
    
    Expected accuracy values:
    Evo2 7b 500k - 98.16%

    python ./test/generation/test_generation.py --config_path <config_path> --checkpoint_path <path.pt>
    '''
    parser = argparse.ArgumentParser(description="Run StripedHyena Model")
    parser.add_argument("--config_path", required=True, help="Path to configuration file")
    parser.add_argument("--checkpoint_path", default=None, help="Path to checkpoint file")

    torch.manual_seed(1)
    torch.cuda.manual_seed(1)

    args = parser.parse_args()

    config = dotdict(yaml.load(open(args.config_path), Loader=yaml.FullLoader))

    if config.tokenizer_type == "CharLevelTokenizer":
        tokenizer = CharLevelTokenizer(config.vocab_size)
    else:
        tokenizer = HFAutoTokenizer(config.vocab_file)
    
<<<<<<< HEAD
    device = torch.device("cuda:0" if torch.cuda.is_available() else "cpu")
    with torch.device(device):
        m = StripedHyena(config).to(torch.float32)

    with torch.inference_mode():
        m.custom_load_state_dict(torch.load(args.checkpoint_path, map_location=device), strict=False)
=======
    m = StripedHyena(config)
>>>>>>> 5f9cfb7f

    load_checkpoint(m, checkpoint_path=args.checkpoint_path)

    test_dna_model(m)<|MERGE_RESOLUTION|>--- conflicted
+++ resolved
@@ -42,13 +42,10 @@
 
     with torch.no_grad():
         output1, _ = model.forward(input_ids)
-<<<<<<< HEAD
-=======
     
     #save output1 for debugging
     # torch.save(output1, "40b_504k_logits_16srrnagene.pt")
 
->>>>>>> 5f9cfb7f
     logprobs = torch.log_softmax(output1[:, :-1, :], dim=-1)
     chars = torch.argmax(logprobs, dim=-1)
 
@@ -108,16 +105,7 @@
     else:
         tokenizer = HFAutoTokenizer(config.vocab_file)
     
-<<<<<<< HEAD
-    device = torch.device("cuda:0" if torch.cuda.is_available() else "cpu")
-    with torch.device(device):
-        m = StripedHyena(config).to(torch.float32)
-
-    with torch.inference_mode():
-        m.custom_load_state_dict(torch.load(args.checkpoint_path, map_location=device), strict=False)
-=======
     m = StripedHyena(config)
->>>>>>> 5f9cfb7f
 
     load_checkpoint(m, checkpoint_path=args.checkpoint_path)
 
